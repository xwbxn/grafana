--- conflicted
+++ resolved
@@ -289,12 +289,7 @@
             addTimeAxis(options);
           }
 
-<<<<<<< HEAD
-          addGridThresholds(options, panel);
-=======
-          addTimeAxis(options);
           thresholdManager.addPlotOptions(options, panel);
->>>>>>> 5b9366a9
           addAnnotations(options);
           configureAxisOptions(data, options);
 
@@ -360,7 +355,6 @@
           };
         }
 
-<<<<<<< HEAD
         function addXSeriesAxis(options) {
           var ticks = _.map(data, function(series, index) {
             return [index + 1, series.alias];
@@ -397,31 +391,6 @@
           };
         }
 
-        function addGridThresholds(options, panel) {
-          if (_.isNumber(panel.grid.threshold1)) {
-            var limit1 = panel.grid.thresholdLine ? panel.grid.threshold1 : (panel.grid.threshold2 || null);
-            options.grid.markings.push({
-              yaxis: { from: panel.grid.threshold1, to: limit1 },
-              color: panel.grid.threshold1Color
-            });
-
-            if (_.isNumber(panel.grid.threshold2)) {
-              var limit2;
-              if (panel.grid.thresholdLine) {
-                limit2 = panel.grid.threshold2;
-              } else {
-                limit2 = panel.grid.threshold1 > panel.grid.threshold2 ?  -Infinity : +Infinity;
-              }
-              options.grid.markings.push({
-                yaxis: { from: panel.grid.threshold2, to: limit2 },
-                color: panel.grid.threshold2Color
-              });
-            }
-          }
-        }
-
-=======
->>>>>>> 5b9366a9
         function addAnnotations(options) {
           if(!annotations || annotations.length === 0) {
             return;
