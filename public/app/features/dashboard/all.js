define([
  './dashboard_ctrl',
  './alerting_srv',
  './history/history',
  './dashboardLoaderSrv',
  './dashnav/dashnav',
  './submenu/submenu',
  './save_as_modal',
  './save_modal',
  './shareModalCtrl',
  './shareSnapshotCtrl',
  './dashboard_srv',
  './viewStateSrv',
  './time_srv',
  './unsavedChangesSrv',
  './unsaved_changes_modal',
  './timepicker/timepicker',
  './graphiteImportCtrl',
  './impression_store',
  './upload',
  './import/dash_import',
  './export/export_modal',
  './export_data/export_data_modal',
  './ad_hoc_filters',
  './row/row_ctrl',
  './repeat_option/repeat_option',
<<<<<<< HEAD
  './dashgrid/dashgrid',
=======
  './acl/acl',
  './folder_picker/picker',
  './folder_modal/folder'
>>>>>>> eb18bfea
], function () {});<|MERGE_RESOLUTION|>--- conflicted
+++ resolved
@@ -24,11 +24,8 @@
   './ad_hoc_filters',
   './row/row_ctrl',
   './repeat_option/repeat_option',
-<<<<<<< HEAD
   './dashgrid/dashgrid',
-=======
   './acl/acl',
   './folder_picker/picker',
   './folder_modal/folder'
->>>>>>> eb18bfea
 ], function () {});