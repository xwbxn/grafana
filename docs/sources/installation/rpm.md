--- conflicted
+++ resolved
@@ -15,11 +15,7 @@
 
 Description | Download
 ------------ | -------------
-<<<<<<< HEAD
-Stable for CentOS / Fedora / OpenSuse / Redhat Linux | [5.0.0 (x86-64 rpm)](https://s3-us-west-2.amazonaws.com/grafana-releases/release/grafana-5.0.0-1.x86_64.rpm)
-=======
 Stable for CentOS / Fedora / OpenSuse / Redhat Linux | [5.0.1 (x86-64 rpm)](https://s3-us-west-2.amazonaws.com/grafana-releases/release/grafana-5.0.1-1.x86_64.rpm)
->>>>>>> a589f701
 
 
 Read [Upgrading Grafana]({{< relref "installation/upgrading.md" >}}) for tips and guidance on updating an existing
@@ -30,11 +26,7 @@
 You can install Grafana using Yum directly.
 
 ```bash
-<<<<<<< HEAD
-$ sudo yum install https://s3-us-west-2.amazonaws.com/grafana-releases/release/grafana-5.0.0-1.x86_64.rpm
-=======
 $ sudo yum install https://s3-us-west-2.amazonaws.com/grafana-releases/release/grafana-5.0.1-1.x86_64.rpm
->>>>>>> a589f701
 ```
 
 Or install manually using `rpm`.
@@ -42,25 +34,15 @@
 #### On CentOS / Fedora / Redhat:
 
 ```bash
-<<<<<<< HEAD
-$ wget https://s3-us-west-2.amazonaws.com/grafana-releases/release/grafana-5.0.0-1.x86_64.rpm
-$ sudo yum install initscripts fontconfig
-$ sudo rpm -Uvh grafana-5.0.0-1.x86_64.rpm
-=======
 $ wget https://s3-us-west-2.amazonaws.com/grafana-releases/release/grafana-5.0.1-1.x86_64.rpm
 $ sudo yum install initscripts fontconfig
 $ sudo rpm -Uvh grafana-5.0.1-1.x86_64.rpm
->>>>>>> a589f701
 ```
 
 #### On OpenSuse:
 
 ```bash
-<<<<<<< HEAD
-$ sudo rpm -i --nodeps grafana-5.0.0-1.x86_64.rpm
-=======
 $ sudo rpm -i --nodeps grafana-5.0.1-1.x86_64.rpm
->>>>>>> a589f701
 ```
 
 ## Install via YUM Repository
