import { act, render, screen } from '@testing-library/react';
import React from 'react';
import { Provider } from 'react-redux';
import { Router } from 'react-router-dom';
import { byRole } from 'testing-library-selector';

import { locationService, setBackendSrv } from '@grafana/runtime';
import { GrafanaRouteComponentProps } from 'app/core/navigation/types';
import { backendSrv } from 'app/core/services/backend_srv';
import { contextSrv } from 'app/core/services/context_srv';
import { configureStore } from 'app/store/configureStore';
import { AccessControlAction } from 'app/types';
import { CombinedRule } from 'app/types/unified-alerting';

import { RuleViewer } from './RuleViewer';
import { useCombinedRule } from './hooks/useCombinedRule';
import { useIsRuleEditable } from './hooks/useIsRuleEditable';
import { getCloudRule, getGrafanaRule, grantUserPermissions } from './mocks';

const mockGrafanaRule = getGrafanaRule({ name: 'Test alert' });
const mockCloudRule = getCloudRule({ name: 'cloud test alert' });
const mockRoute: GrafanaRouteComponentProps<{ id?: string; sourceName?: string }> = {
  route: {
    path: '/',
    component: RuleViewer,
  },
  queryParams: { returnTo: '/alerting/list' },
  match: { params: { id: 'test1', sourceName: 'grafana' }, isExact: false, url: 'asdf', path: '' },
  history: locationService.getHistory(),
  location: { pathname: '', hash: '', search: '', state: '' },
  staticContext: {},
};

jest.mock('./hooks/useCombinedRule');
jest.mock('@grafana/runtime', () => ({
  ...jest.requireActual('@grafana/runtime'),
  getDataSourceSrv: () => {
    return {
      getInstanceSettings: () => ({ name: 'prometheus' }),
      get: () =>
        Promise.resolve({
          filterQuery: () => true,
        }),
    };
  },
}));

const store = configureStore();
const renderRuleViewer = () => {
  return act(async () => {
    render(
      <Provider store={store}>
        <Router history={locationService.getHistory()}>
          <RuleViewer {...mockRoute} />
        </Router>
      </Provider>
    );
  });
};

const ui = {
  actionButtons: {
    edit: byRole('link', { name: /edit/i }),
<<<<<<< HEAD
    clone: byRole('link', { name: /clone/i }),
=======
    clone: byRole('link', { name: /copy/i }),
>>>>>>> 933445fc
    delete: byRole('button', { name: /delete/i }),
    silence: byRole('link', { name: 'Silence' }),
  },
};
jest.mock('./hooks/useIsRuleEditable');

const mocks = {
  useIsRuleEditable: jest.mocked(useIsRuleEditable),
};

beforeAll(() => {
  setBackendSrv(backendSrv);
});

describe('RuleViewer', () => {
  let mockCombinedRule: jest.MockedFn<typeof useCombinedRule>;

  beforeEach(() => {
    mockCombinedRule = jest.mocked(useCombinedRule);
  });

  afterEach(() => {
    mockCombinedRule.mockReset();
  });

  it('should render page with grafana alert', async () => {
    mockCombinedRule.mockReturnValue({
      result: mockGrafanaRule as CombinedRule,
      loading: false,
      dispatched: true,
      requestId: 'A',
      error: undefined,
    });
    mocks.useIsRuleEditable.mockReturnValue({ loading: false, isEditable: false });
    await renderRuleViewer();

    expect(screen.getByText(/view rule/i)).toBeInTheDocument();
    expect(screen.getByText(/test alert/i)).toBeInTheDocument();
  });

  it('should render page with cloud alert', async () => {
    mockCombinedRule.mockReturnValue({
      result: mockCloudRule as CombinedRule,
      loading: false,
      dispatched: true,
      requestId: 'A',
      error: undefined,
    });
    mocks.useIsRuleEditable.mockReturnValue({ loading: false, isEditable: false });
    await renderRuleViewer();
    expect(screen.getByText(/view rule/i)).toBeInTheDocument();
    expect(screen.getByText(/cloud test alert/i)).toBeInTheDocument();
  });
});

describe('RuleDetails RBAC', () => {
  describe('Grafana rules action buttons in details', () => {
    let mockCombinedRule: jest.MockedFn<typeof useCombinedRule>;

    beforeEach(() => {
      mockCombinedRule = jest.mocked(useCombinedRule);
    });

    afterEach(() => {
      mockCombinedRule.mockReset();
    });
    it('Should render Edit button for users with the update permission', async () => {
      // Arrange
      mocks.useIsRuleEditable.mockReturnValue({ loading: false, isEditable: true });
      mockCombinedRule.mockReturnValue({
        result: mockGrafanaRule as CombinedRule,
        loading: false,
        dispatched: true,
        requestId: 'A',
        error: undefined,
      });

      // Act
      await renderRuleViewer();

      // Assert
      expect(ui.actionButtons.edit.get()).toBeInTheDocument();
    });

    it('Should  render Delete button for users with the delete permission', async () => {
      // Arrange
      mockCombinedRule.mockReturnValue({
        result: mockGrafanaRule as CombinedRule,
        loading: false,
        dispatched: true,
        requestId: 'A',
        error: undefined,
      });
      mocks.useIsRuleEditable.mockReturnValue({ loading: false, isRemovable: true });

      // Act
      await renderRuleViewer();

      // Assert
      expect(ui.actionButtons.delete.get()).toBeInTheDocument();
    });

    it('Should not render Silence button for users wihout the instance create permission', async () => {
      // Arrange
      mockCombinedRule.mockReturnValue({
        result: mockGrafanaRule as CombinedRule,
        loading: false,
        dispatched: true,
        requestId: 'A',
        error: undefined,
      });
      jest.spyOn(contextSrv, 'hasPermission').mockReturnValue(false);

      // Act
      await renderRuleViewer();

      // Assert
      expect(ui.actionButtons.silence.query()).not.toBeInTheDocument();
    });

    it('Should render Silence button for users with the instance create permissions', async () => {
      // Arrange
      mockCombinedRule.mockReturnValue({
        result: mockGrafanaRule as CombinedRule,
        loading: false,
        dispatched: true,
        requestId: 'A',
        error: undefined,
      });
      jest
        .spyOn(contextSrv, 'hasPermission')
        .mockImplementation((action) => action === AccessControlAction.AlertingInstanceCreate);

      // Act
      await renderRuleViewer();

      // Assert
      expect(ui.actionButtons.silence.query()).toBeInTheDocument();
    });

    it('Should render clone button for users having create rule permission', async () => {
      mocks.useIsRuleEditable.mockReturnValue({ loading: false, isEditable: false });
      mockCombinedRule.mockReturnValue({
        result: getGrafanaRule({ name: 'Grafana rule' }),
        loading: false,
        dispatched: true,
      });
      grantUserPermissions([AccessControlAction.AlertingRuleCreate]);

      await renderRuleViewer();

      expect(ui.actionButtons.clone.get()).toBeInTheDocument();
    });

    it('Should NOT render clone button for users without create rule permission', async () => {
      mocks.useIsRuleEditable.mockReturnValue({ loading: false, isEditable: true });
      mockCombinedRule.mockReturnValue({
        result: getGrafanaRule({ name: 'Grafana rule' }),
        loading: false,
        dispatched: true,
      });

      const { AlertingRuleRead, AlertingRuleUpdate, AlertingRuleDelete } = AccessControlAction;
      grantUserPermissions([AlertingRuleRead, AlertingRuleUpdate, AlertingRuleDelete]);

      await renderRuleViewer();

      expect(ui.actionButtons.clone.query()).not.toBeInTheDocument();
    });
  });
  describe('Cloud rules action buttons', () => {
    let mockCombinedRule: jest.MockedFn<typeof useCombinedRule>;

    beforeEach(() => {
      mockCombinedRule = jest.mocked(useCombinedRule);
    });

    afterEach(() => {
      mockCombinedRule.mockReset();
    });
    it('Should render edit button for users with the update permission', async () => {
      // Arrange
      mocks.useIsRuleEditable.mockReturnValue({ loading: false, isEditable: true });
      mockCombinedRule.mockReturnValue({
        result: mockCloudRule as CombinedRule,
        loading: false,
        dispatched: true,
        requestId: 'A',
        error: undefined,
      });

      // Act
      await renderRuleViewer();

      // Assert
      expect(ui.actionButtons.edit.query()).toBeInTheDocument();
    });

    it('Should render Delete button for users with the delete permission', async () => {
      // Arrange
      mockCombinedRule.mockReturnValue({
        result: mockCloudRule as CombinedRule,
        loading: false,
        dispatched: true,
        requestId: 'A',
        error: undefined,
      });
      mocks.useIsRuleEditable.mockReturnValue({ loading: false, isRemovable: true });

      // Act
      await renderRuleViewer();

      // Assert
      expect(ui.actionButtons.delete.query()).toBeInTheDocument();
    });
  });
});<|MERGE_RESOLUTION|>--- conflicted
+++ resolved
@@ -61,11 +61,7 @@
 const ui = {
   actionButtons: {
     edit: byRole('link', { name: /edit/i }),
-<<<<<<< HEAD
-    clone: byRole('link', { name: /clone/i }),
-=======
     clone: byRole('link', { name: /copy/i }),
->>>>>>> 933445fc
     delete: byRole('button', { name: /delete/i }),
     silence: byRole('link', { name: 'Silence' }),
   },
