--- conflicted
+++ resolved
@@ -40,7 +40,6 @@
 			<label class="gf-form-label width-10">Min Doc Count</label>
 			<input type="number" class="gf-form-input max-width-12" ng-model="agg.settings.min_doc_count" ng-blur="onChangeInternal()">
 		</div>
-<<<<<<< HEAD
 
 		<div class="gf-form offset-width-7">
 			<label class="gf-form-label width-10">
@@ -50,98 +49,30 @@
 				</info-popover>
 			</label>
 			<input class="gf-form-input max-width-12" type="number" ng-model="agg.settings.trimEdges" ng-change="onChangeInternal()">
-=======
-		<div class="tight-form">
-			<ul class="tight-form-list">
-				<li class="tight-form-item" style="width: 170px">
-					Trim edges points
-				</li>
-				<li>
-					<input class="tight-form-input" type="number" ng-model="agg.settings.trimEdges" ng-change="onChangeInternal()">
-				</li>
-				<li class="tight-form-item last">
-					<i class="fa fa-question-circle" bs-tooltip="'Trim the edges on the timeserie x datapoints'" data-placement="right"></i>
-				</li>
-			</ul>
-			<div class="clearfix"></div>
->>>>>>> f121e830
-		</div>
-		<div class="tight-form last">
-			<ul class="tight-form-list">
-				<li class="tight-form-item" style="width: 170px;">
-					Missing
-					<tip>The missing parameter defines how documents that are missing a value should be treated. By default they will be ignored but it is also possible to treat them as if they had a value</tip>
-				</li>
-				<li>
-					<input type="text" class="tight-form-input last" empty-to-null ng-model="agg.settings.missing" ng-blur="onChangeInternal()" spellcheck='false'>
-				</li>
-			</ul>
-			<div class="clearfix"></div>
 		</div>
 	</div>
-<<<<<<< HEAD
 
 	<div ng-if="agg.type === 'terms'">
 		<div class="gf-form offset-width-7">
 			<label class="gf-form-label width-10">Order</label>
 			<metric-segment-model property="agg.settings.order" options="orderOptions" on-change="onChangeInternal()" css-class="width-12"></metric-segment-model>
 		</div>
-
 		<div class="gf-form offset-width-7">
 			<label class="gf-form-label width-10">Size</label>
 			<metric-segment-model property="agg.settings.size" options="sizeOptions" on-change="onChangeInternal()" css-class="width-12"></metric-segment-model>
 		</div>
-
 		<div class="gf-form offset-width-7">
 			<label class="gf-form-label width-10">Order By</label>
 			<metric-segment-model property="agg.settings.orderBy" options="orderByOptions" on-change="onChangeInternal()" css-class="width-12"></metric-segment-model>
-=======
-	<div class="tight-form-inner-box" ng-if="agg.type === 'terms'">
-		<div class="tight-form">
-			<ul class="tight-form-list">
-				<li class="tight-form-item" style="width: 100px">
-					Order
-				</li>
-				<li>
-					<metric-segment-model property="agg.settings.order" options="orderOptions" on-change="onChangeInternal()" css-class="last"></metric-segment-model>
-				</li>
-			</ul>
-			<div class="clearfix"></div>
 		</div>
-		<div class="tight-form">
-			<ul class="tight-form-list">
-				<li class="tight-form-item" style="width: 100px">
-					Size
-				</li>
-				<li>
-					<metric-segment-model property="agg.settings.size" options="sizeOptions" on-change="onChangeInternal()" css-class="last"></metric-segment-model>
-				</li>
-			</ul>
-			<div class="clearfix"></div>
-		</div>
-		<div class="tight-form">
-			<ul class="tight-form-list">
-				<li class="tight-form-item" style="width: 100px">
-					Order By
-				</li>
-				<li>
-					<metric-segment-model property="agg.settings.orderBy" options="orderByOptions" on-change="onChangeInternal()" css-class="last"></metric-segment-model>
-				</li>
-			</ul>
-			<div class="clearfix"></div>
->>>>>>> f121e830
-		</div>
-		<div class="tight-form last">
-			<ul class="tight-form-list">
-				<li class="tight-form-item" style="width: 100px;">
-					Missing
-					<tip>The missing parameter defines how documents that are missing a value should be treated. By default they will be ignored but it is also possible to treat them as if they had a value</tip>
-				</li>
-				<li>
-					<input type="text" class="tight-form-input last" empty-to-null ng-model="agg.settings.missing" ng-blur="onChangeInternal()" spellcheck='false'>
-				</li>
-			</ul>
-			<div class="clearfix"></div>
+		<div class="gf-form offset-width-7">
+			<label class="gf-form-label width-10">
+				Missing
+				<info-popover mode="right-normal">
+					The missing parameter defines how documents that are missing a value should be treated. By default they will be ignored but it is also possible to treat them as if they had a value
+				</info-popover>
+			</label>
+			<input type="text" class="gf-form-input max-width-12" empty-to-null ng-model="agg.settings.missing" ng-blur="onChangeInternal()" spellcheck='false'>
 		</div>
 	</div>
 
