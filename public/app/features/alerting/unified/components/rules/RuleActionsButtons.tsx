--- conflicted
+++ resolved
@@ -129,11 +129,7 @@
     }
 
     buttons.push(
-<<<<<<< HEAD
-      <Tooltip placement="top" content="Clone">
-=======
       <Tooltip placement="top" content="Copy">
->>>>>>> 933445fc
         <CloneRuleButton ruleIdentifier={identifier} isProvisioned={isProvisioned} className={style.button} />
       </Tooltip>
     );
