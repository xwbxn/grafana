///<reference path="../../../headers/common.d.ts" />

import _ from 'lodash';
import {
  QueryPartDef,
  QueryPart,
  functionRenderer,
  suffixRenderer,
  identityRenderer,
  quotedIdentityRenderer,
} from 'app/core/components/query_part/query_part';

var index = [];
var categories = {
  Aggregations: [],
  Selectors: [],
  Transformations: [],
  Math: [],
  Aliasing: [],
  Fields: [],
};

function createPart(part): any {
  var def = index[part.type];
  if (!def) {
    throw {message: 'Could not find query part ' + part.type};
  }

  return new QueryPart(part, def);
};

function register(options: any) {
  index[options.type] = new QueryPartDef(options);
  options.category.push(index[options.type]);
}

var groupByTimeFunctions = [];

function aliasRenderer(part, innerExpr) {
  return innerExpr + ' AS ' + '"' + part.params[0] + '"';
}

function fieldRenderer(part, innerExpr) {
  if (part.params[0] === '*')  {
    return '*';
  }
  return '"' + part.params[0] + '"';
}

function replaceAggregationAddStrategy(selectParts, partModel) {
  // look for existing aggregation
  for (var i = 0; i < selectParts.length; i++) {
    var part = selectParts[i];
    if (part.def.category === categories.Aggregations) {
      selectParts[i] = partModel;
      return;
    }
    if (part.def.category === categories.Selectors) {
      selectParts[i] = partModel;
      return;
    }
  }

  selectParts.splice(1, 0, partModel);
}

function addTransformationStrategy(selectParts, partModel) {
  var i;
  // look for index to add transformation
  for (i = 0; i < selectParts.length; i++) {
    var part = selectParts[i];
    if (part.def.category === categories.Math  || part.def.category === categories.Aliasing) {
      break;
    }
  }

  selectParts.splice(i, 0, partModel);
}

function addMathStrategy(selectParts, partModel) {
  var partCount = selectParts.length;
  if (partCount > 0) {
    // if last is math, replace it
    if (selectParts[partCount-1].def.type === 'math') {
      selectParts[partCount-1] = partModel;
      return;
    }
    // if next to last is math, replace it
    if (selectParts[partCount-2].def.type === 'math') {
      selectParts[partCount-2] = partModel;
      return;
    } else if (selectParts[partCount-1].def.type === 'alias') { // if last is alias add it before
      selectParts.splice(partCount-1, 0, partModel);
      return;
    }
  }
  selectParts.push(partModel);
}

function addAliasStrategy(selectParts, partModel) {
  var partCount = selectParts.length;
  if (partCount > 0) {
    // if last is alias, replace it
    if (selectParts[partCount-1].def.type === 'alias') {
      selectParts[partCount-1] = partModel;
      return;
    }
  }
  selectParts.push(partModel);
}

function addFieldStrategy(selectParts, partModel, query) {
  // copy all parts
  var parts = _.map(selectParts, function(part: any) {
    return createPart({type: part.def.type, params: _.clone(part.params)});
  });

  query.selectModels.push(parts);
}

register({
  type: 'field',
  addStrategy: addFieldStrategy,
  category: categories.Fields,
  params: [{type: 'field', dynamicLookup: true}],
  defaultParams: ['value'],
  renderer: fieldRenderer,
});

// Aggregations
register({
  type: 'count',
  addStrategy: replaceAggregationAddStrategy,
  category: categories.Aggregations,
  params: [],
  defaultParams: [],
  renderer: functionRenderer,
});

register({
  type: 'distinct',
  addStrategy: replaceAggregationAddStrategy,
  category: categories.Aggregations,
  params: [],
  defaultParams: [],
  renderer: functionRenderer,
});

register({
  type: 'integral',
  addStrategy: replaceAggregationAddStrategy,
  category: categories.Aggregations,
  params: [],
  defaultParams: [],
  renderer: functionRenderer,
});

register({
  type: 'mean',
  addStrategy: replaceAggregationAddStrategy,
  category: categories.Aggregations,
  params: [],
  defaultParams: [],
  renderer: functionRenderer,
});

register({
  type: 'median',
  addStrategy: replaceAggregationAddStrategy,
  category: categories.Aggregations,
  params: [],
  defaultParams: [],
  renderer: functionRenderer,
});

register({
  type: 'sum',
  addStrategy: replaceAggregationAddStrategy,
  category: categories.Aggregations,
  params: [],
  defaultParams: [],
  renderer: functionRenderer,
});

// transformations

register({
  type: 'derivative',
  addStrategy: addTransformationStrategy,
  category: categories.Transformations,
  params: [{ name: "duration", type: "interval", options: ['1s', '10s', '1m', '5m', '10m', '15m', '1h']}],
  defaultParams: ['10s'],
  renderer: functionRenderer,
});

<<<<<<< HEAD
QueryPartDef.register({
  type: 'spread',
  addStrategy: addTransformationStrategy,
  category: categories.Transformations,
  params: [],
  defaultParams: [],
  renderer: functionRenderer,
});

QueryPartDef.register({
=======
register({
>>>>>>> b8aa8b30
  type: 'non_negative_derivative',
  addStrategy: addTransformationStrategy,
  category: categories.Transformations,
  params: [{ name: "duration", type: "interval", options: ['1s', '10s', '1m', '5m', '10m', '15m', '1h']}],
  defaultParams: ['10s'],
  renderer: functionRenderer,
});

register({
  type: 'difference',
  addStrategy: addTransformationStrategy,
  category: categories.Transformations,
  params: [],
  defaultParams: [],
  renderer: functionRenderer,
});

register({
  type: 'moving_average',
  addStrategy: addTransformationStrategy,
  category: categories.Transformations,
  params: [{ name: "window", type: "number", options: [5, 10, 20, 30, 40]}],
  defaultParams: [10],
  renderer: functionRenderer,
});

register({
  type: 'stddev',
  addStrategy: addTransformationStrategy,
  category: categories.Transformations,
  params: [],
  defaultParams: [],
  renderer: functionRenderer,
});

register({
  type: 'time',
  category: groupByTimeFunctions,
  params: [{ name: "interval", type: "time", options: ['auto', '1s', '10s', '1m', '5m', '10m', '15m', '1h'] }],
  defaultParams: ['auto'],
  renderer: functionRenderer,
});

register({
  type: 'fill',
  category: groupByTimeFunctions,
  params: [{ name: "fill", type: "string", options: ['none', 'null', '0', 'previous'] }],
  defaultParams: ['null'],
  renderer: functionRenderer,
});

// Selectors
register({
  type: 'bottom',
  addStrategy: replaceAggregationAddStrategy,
  category: categories.Selectors,
  params: [{name: 'count', type: 'int'}],
  defaultParams: [3],
  renderer: functionRenderer,
});

register({
  type: 'first',
  addStrategy: replaceAggregationAddStrategy,
  category: categories.Selectors,
  params: [],
  defaultParams: [],
  renderer: functionRenderer,
});

register({
  type: 'last',
  addStrategy: replaceAggregationAddStrategy,
  category: categories.Selectors,
  params: [],
  defaultParams: [],
  renderer: functionRenderer,
});

register({
  type: 'max',
  addStrategy: replaceAggregationAddStrategy,
  category: categories.Selectors,
  params: [],
  defaultParams: [],
  renderer: functionRenderer,
});

register({
  type: 'min',
  addStrategy: replaceAggregationAddStrategy,
  category: categories.Selectors,
  params: [],
  defaultParams: [],
  renderer: functionRenderer,
});

register({
  type: 'percentile',
  addStrategy: replaceAggregationAddStrategy,
  category: categories.Selectors,
  params: [{name: 'nth', type: 'int'}],
  defaultParams: [95],
  renderer: functionRenderer,
});

register({
  type: 'top',
  addStrategy: replaceAggregationAddStrategy,
  category: categories.Selectors,
  params: [{name: 'count', type: 'int'}],
  defaultParams: [3],
  renderer: functionRenderer,
});

register({
  type: 'tag',
  category: groupByTimeFunctions,
  params: [{name: 'tag', type: 'string', dynamicLookup: true}],
  defaultParams: ['tag'],
  renderer: fieldRenderer,
});

register({
  type: 'math',
  addStrategy: addMathStrategy,
  category: categories.Math,
  params: [{ name: "expr", type: "string"}],
  defaultParams: [' / 100'],
  renderer: suffixRenderer,
});

register({
  type: 'alias',
  addStrategy: addAliasStrategy,
  category: categories.Aliasing,
  params: [{ name: "name", type: "string", quote: 'double'}],
  defaultParams: ['alias'],
  renderMode: 'suffix',
  renderer: aliasRenderer,
});


export default {
  create: createPart,
  getCategories: function() {
    return categories;
  }
};<|MERGE_RESOLUTION|>--- conflicted
+++ resolved
@@ -193,8 +193,7 @@
   renderer: functionRenderer,
 });
 
-<<<<<<< HEAD
-QueryPartDef.register({
+register({
   type: 'spread',
   addStrategy: addTransformationStrategy,
   category: categories.Transformations,
@@ -203,10 +202,7 @@
   renderer: functionRenderer,
 });
 
-QueryPartDef.register({
-=======
-register({
->>>>>>> b8aa8b30
+register({
   type: 'non_negative_derivative',
   addStrategy: addTransformationStrategy,
   category: categories.Transformations,
